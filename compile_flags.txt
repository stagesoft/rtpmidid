<<<<<<< HEAD
-std=c++20
=======
-std=c++17
-Isrc/
>>>>>>> 5abe7152
-Iinclude/<|MERGE_RESOLUTION|>--- conflicted
+++ resolved
@@ -1,7 +1,3 @@
-<<<<<<< HEAD
--std=c++20
-=======
 -std=c++17
 -Isrc/
->>>>>>> 5abe7152
 -Iinclude/