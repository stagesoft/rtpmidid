--- conflicted
+++ resolved
@@ -235,11 +235,7 @@
     return;
   }
 
-<<<<<<< HEAD
-  DEBUG("status: {}, port {} (midi: {})", status, port, port == MIDI_PORT);
-=======
   uint8_t mask = 0xFF;
->>>>>>> 950a4a74
 
   if (port == MIDI_PORT)
     mask = ~MIDI_CONNECTED;
