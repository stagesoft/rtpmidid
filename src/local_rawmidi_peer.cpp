/**
 * Real Time Protocol Music Instrument Digital Interface Daemon
 * Copyright (C) 2019-2024 David Moreno Montero <dmoreno@coralbits.com>
 *
 * This program is free software: you can redistribute it and/or modify
 * it under the terms of the GNU General Public License as published by
 * the Free Software Foundation, either version 3 of the License, or
 * (at your option) any later version.
 *
 * This program is distributed in the hope that it will be useful,
 * but WITHOUT ANY WARRANTY; without even the implied warranty of
 * MERCHANTABILITY or FITNESS FOR A PARTICULAR PURPOSE.  See the
 * GNU General Public License for more details.
 *
 * You should have received a copy of the GNU General Public License
 * along with this program.  If not, see <https://www.gnu.org/licenses/>.
 */

<<<<<<< HEAD
#include "local_rawmidi_peer.hpp"
#include "json.hpp"
#include "mididata.hpp"
#include "midipeer.hpp"
#include "midirouter.hpp"

=======
>>>>>>> 060866f4
#include <fcntl.h>
#include <rtpmidid/logger.hpp>
#include <rtpmidid/packet.hpp>
#include <rtpmidid/poller.hpp>
#include <sys/stat.h>
#include <sys/types.h>
#include <unistd.h>

#include "json.hpp"
#include "local_rawmidi_peer.hpp"
#include "mididata.hpp"
#include "midirouter.hpp"

using namespace rtpmididns;

local_rawmidi_peer_t::local_rawmidi_peer_t(const std::string &name_,
                                           const std::string &device_)
<<<<<<< HEAD
    : device(device_), name(name_) {}

void local_rawmidi_peer_t::open() {
  assert(fd < 0);
=======
    : device(device_), name(name_) {
  buffer.fill(0);
>>>>>>> 060866f4
  INFO("Creating rawmidi peer=\"{}\", device={}", name, device);
  fd = ::open(device.c_str(), O_RDWR | O_NONBLOCK);
  if (fd < 0) {
    if (fd == ENOENT) {
      WARNING("Device {} does not exist. Try to create as pipe.", device);
      if (mkfifo(device.c_str(), 0666) == 0) {
        fd = ::open(device.c_str(), O_RDWR | O_NONBLOCK);
      }
    }
    if (fd < 0) {
      ERROR("Error opening rawmidi {}: {}", device, strerror(errno));
      return;
    }
  }
  try {
    fd_listener =
        rtpmidid::poller.add_fd_in(fd, [this](int fd) { read_midi(); });
  } catch (const std::exception &e) {
    ERROR("Error adding rawmidi {}: {}. Will allow writing, no reading.",
          device, e.what());
  }
}

void local_rawmidi_peer_t::close() {
  if (fd >= 0) {
    fd_listener.stop();
    ::close(fd);
    fd = -1;
  }
}

local_rawmidi_peer_t::~local_rawmidi_peer_t() { close(); }

json_t local_rawmidi_peer_t::status() {
  json_t j{
      {"name", name},
      {"device", device},
      {"status", fd >= 0 ? "open" : "closed"} //
  };
  return j;
}

void local_rawmidi_peer_t::send_midi(midipeer_id_t from,
                                     const mididata_t &data) {
  if (fd < 0) {
    return;
  }
  int ret = write(fd, data.start, data.size());
  if (ret < 0) {
    ERROR("Error writing to rawmidi {}: {}", device, strerror(errno));
    WARNING("Will not try again.");
  }
}

void local_rawmidi_peer_t::read_midi() {
  if (fd < 0) {
    return;
  }
  ssize_t count = read(fd, buffer.data(), buffer.size());

  if (count <= 0) {
    return;
  }
  rtpmidid::packet_t packet(buffer.begin(), (uint32_t)count);

  // FIXME: Even if received several message in the stream, send one by one.
  // Maybe would be better send full packets, but would need some stack space or
  // something...
  midi_normalizer.normalize_stream(
      packet, [&](const rtpmidid::packet_t &packet) {
        router->send_midi(peer_id, mididata_t{packet.get_data(),
                                              (uint32_t)packet.get_size()});
      });
}

void local_rawmidi_peer_t::event(midipeer_event_e event,
                                 midipeer_id_t peer_id) {
  switch (event) {
  case midipeer_event_e::CONNECTED_PEER:
    connected(peer_id);
    break;
  case midipeer_event_e::DISCONNECTED_PEER:
    disconnected(peer_id);
    break;
  default:
    DEBUG("Ignore event={} from={}", event, peer_id);
  }
  // default behaviour, logging
  midipeer_t::event(event, peer_id);
}
void local_rawmidi_peer_t::connected(midipeer_id_t peer_id) {
  connection_count++;
  if (connection_count == 1) {
    INFO("Open rawmidi {}", device);
    open();
  }
  DEBUG("Connected to rawmidi device={} count={}", device, connection_count);
}

void local_rawmidi_peer_t::disconnected(midipeer_id_t peer_id) {
  connection_count--;
  if (connection_count == 0) {
    INFO("Close rawmidi {}", device);
    close();
  }
  DEBUG("Disconnected to rawmidi device={} count={}", device, connection_count);
}<|MERGE_RESOLUTION|>--- conflicted
+++ resolved
@@ -16,15 +16,6 @@
  * along with this program.  If not, see <https://www.gnu.org/licenses/>.
  */
 
-<<<<<<< HEAD
-#include "local_rawmidi_peer.hpp"
-#include "json.hpp"
-#include "mididata.hpp"
-#include "midipeer.hpp"
-#include "midirouter.hpp"
-
-=======
->>>>>>> 060866f4
 #include <fcntl.h>
 #include <rtpmidid/logger.hpp>
 #include <rtpmidid/packet.hpp>
@@ -42,15 +33,11 @@
 
 local_rawmidi_peer_t::local_rawmidi_peer_t(const std::string &name_,
                                            const std::string &device_)
-<<<<<<< HEAD
     : device(device_), name(name_) {}
 
 void local_rawmidi_peer_t::open() {
   assert(fd < 0);
-=======
-    : device(device_), name(name_) {
   buffer.fill(0);
->>>>>>> 060866f4
   INFO("Creating rawmidi peer=\"{}\", device={}", name, device);
   fd = ::open(device.c_str(), O_RDWR | O_NONBLOCK);
   if (fd < 0) {
