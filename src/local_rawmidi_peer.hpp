--- conflicted
+++ resolved
@@ -37,11 +37,8 @@
   int fd = -1;
   rtpmidid::poller_t::listener_t fd_listener;
   midi_normalizer_t midi_normalizer;
-<<<<<<< HEAD
   int connection_count = 0;
-=======
   std::array<uint8_t, 1024> buffer;
->>>>>>> 060866f4
 
   local_rawmidi_peer_t(const std::string &name, const std::string &device);
   ~local_rawmidi_peer_t() override;
