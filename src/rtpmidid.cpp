/**
 * Real Time Protocol Music Instrument Digital Interface Daemon
 * Copyright (C) 2019 David Moreno Montero <dmoreno@coralbits.com>
 *
 * This program is free software: you can redistribute it and/or modify
 * it under the terms of the GNU General Public License as published by
 * the Free Software Foundation, either version 3 of the License, or
 * (at your option) any later version.
 *
 * This program is distributed in the hope that it will be useful,
 * but WITHOUT ANY WARRANTY; without even the implied warranty of
 * MERCHANTABILITY or FITNESS FOR A PARTICULAR PURPOSE.  See the
 * GNU General Public License for more details.
 *
 * You should have received a copy of the GNU General Public License
 * along with this program.  If not, see <https://www.gnu.org/licenses/>.
 */
#include <stdlib.h>
#include <string>

#include "./rtpmidid.hpp"
#include "./aseq.hpp"
#include "./rtpserver.hpp"
#include "./rtpclient.hpp"
#include "./logger.hpp"
#include "./netutils.hpp"
#include "./config.hpp"
#include "./stringpp.hpp"

using namespace rtpmidid;

rtpmidid_t::rtpmidid_t(config_t *config) :
    name(config->name),
    seq(fmt::format("rtpmidi {}", name)) {
  setup_mdns();
  setup_alsa_seq();

  for (auto &port: config->ports){
    auto server = add_rtpmidid_import_server(config->name, port);
    servers.push_back(std::move(server));
  }

  for (auto &connect_to: config->connect_to){
    auto res = add_rtpmidi_client(connect_to);
    if (res == std::nullopt){
      throw rtpmidid::exception("Invalid address to connect to. Aborting.");
    }
  }
}

std::optional<uint8_t> rtpmidid_t::add_rtpmidi_client(const std::string &connect_to) {
  INFO("Connecting to {}", connect_to);
  std::vector<std::string> s;
  auto find_sbracket = connect_to.find('[');
  if (find_sbracket != std::string::npos) {
    if (find_sbracket != 0)
      s.push_back(connect_to.substr(0, find_sbracket-1));

    auto find_ebracket = connect_to.find(']');
    if (!find_ebracket){
      ERROR("Error on address. For IPV6 Address, use name:[ipv6]:port. {}", connect_to);
      return std::nullopt;
    }
    s.push_back(connect_to.substr(find_sbracket+1, find_ebracket - find_sbracket - 1));

    if (find_ebracket + 2 < connect_to.size())
      s.push_back(connect_to.substr(find_ebracket+2, std::string::npos));
  } else {
    s = ::rtpmidid::split(connect_to, ':');
  }

  if (s.size() == 1){
    return add_rtpmidi_client(s[0], s[0], "5004");
  }
  else if (s.size() == 2){
    return add_rtpmidi_client(s[0], s[0], s[1].c_str());
  }
  else if (s.size() == 3){
    return add_rtpmidi_client(s[0], s[1], s[2].c_str());
  }
  else {
    ERROR("Invalid remote address. Format is host, name:host, or name:host:port. Host can be a hostname, ip4 address, or [ip6] address (ip6:[::1]:5004). {}", s.size());
    return std::nullopt;
  }
}


void rtpmidid_t::announce_rtpmidid_server(const std::string &name, uint16_t port){
  mdns_rtpmidi.announce_rtpmidi(name, port);
}

void rtpmidid_t::unannounce_rtpmidid_server(const std::string &name, uint16_t port){
  mdns_rtpmidi.unannounce_rtpmidi(name, port);
}

std::shared_ptr<rtpserver> rtpmidid_t::add_rtpmidid_import_server(const std::string &name, const std::string &port){
  auto rtpserver = std::make_shared<::rtpmidid::rtpserver>(name, port);

  announce_rtpmidid_server(name, rtpserver->control_port);

  auto wrtpserver = std::weak_ptr(rtpserver);
  rtpserver->connected_event.connect([this, wrtpserver, port](std::shared_ptr<::rtpmidid::rtppeer> peer){
    if (wrtpserver.expired()){
      return;
    }
    auto rtpserver = wrtpserver.lock();

    INFO("Remote client connects to local server at port {}. Name: {}", port, peer->remote_name);
    auto aseq_port = seq.create_port(peer->remote_name);

    peer->midi_event.connect([this, aseq_port](parse_buffer_t &pb){
      this->recv_rtpmidi_event(aseq_port, pb);
    });
    seq.midi_event[aseq_port].connect([this, aseq_port](snd_seq_event_t *ev){
      auto peer_it = known_servers_connections.find(aseq_port);
      if (peer_it == std::end(known_servers_connections)){
        WARNING("Got MIDI event in an non existing anymore peer.");
        return;
      }
      auto conn = &peer_it->second;

      uint8_t data[128];
      parse_buffer_t stream(data, sizeof(data));

      alsamidi_to_midiprotocol(ev, stream);

      // Reset
      stream.end = stream.position;
      stream.position = stream.start;

      // And send
      conn->peer->send_midi(stream);
    });
    peer->disconnect_event.connect([this, aseq_port]{
      seq.remove_port(aseq_port);
      known_servers_connections.erase(aseq_port);
    });

    server_conn_info server_conn={
      peer->remote_name,
      peer,
      rtpserver,
    };

    known_servers_connections[aseq_port] = server_conn;
  });

  return rtpserver;
}

std::shared_ptr<rtpserver> rtpmidid_t::add_rtpmidid_export_server(
      const std::string &name, uint8_t alsaport, aseq::port_t &from){
    auto server = std::make_shared<rtpserver>(name, "");

    announce_rtpmidid_server(name, server->control_port);

    seq.midi_event[alsaport].connect([this, server](snd_seq_event_t *ev){
      uint8_t tmp[128];
      parse_buffer_t buffer(tmp, sizeof(tmp));
      alsamidi_to_midiprotocol(ev, buffer);
      buffer.end = buffer.position;
      buffer.position = buffer.start;

      server->send_midi_to_all_peers(buffer);
    });

    seq.unsubscribe_event[alsaport].connect([this, name, server](aseq::port_t from){
      // This should destroy the server.
      unannounce_rtpmidid_server(name, server->control_port);
      // TODO: disconnect from on_midi_event.
      alsa_to_server.erase(from);
    });

    server->midi_event.connect([this, alsaport](parse_buffer_t &buffer){
      this->recv_rtpmidi_event(alsaport, buffer);
    });

    alsa_to_server[from] = server;

    return server;
}

void rtpmidid_t::setup_alsa_seq(){
  // Export only one, but all data that is conencted to it.
  // add_export_port();
  auto alsaport = seq.create_port("Network");
  seq.subscribe_event[alsaport].connect([this, alsaport](aseq::port_t from, const std::string &name){
    DEBUG("Connected to network port. Create server for this alsa data.");

    add_rtpmidid_export_server(fmt::format("{}/{}", this->name, name), alsaport, from);
  });
}

void rtpmidid_t::setup_mdns(){
  mdns_rtpmidi.discover_event.connect([this](const std::string &name, const std::string &address, const std::string &port){
    this->add_rtpmidi_client(name, address, port);
  });

  mdns_rtpmidi.remove_event.connect([this](const std::string &name){
    // TODO : remove client / alsa sessions
    this->remove_rtpmidi_client(name);
  });
}


std::optional<uint8_t> rtpmidid_t::add_rtpmidi_client(
    const std::string &name, const std::string &address, const std::string &net_port){
  for (auto &known: known_clients){
    if (known.second.address == address && known.second.port == net_port){
      DEBUG(
          "Trying to add again rtpmidi {}:{} server. Quite probably mDNS re announce. "
          "Maybe somebody ask, or just periodically.", address, net_port
      );
      return std::nullopt;
    }
  }

  auto aseq_port = seq.create_port(name);
  auto peer_info = ::rtpmidid::client_info{
    name, address, net_port, 0, nullptr,
  };

  INFO("New alsa port: {}, connects to host: {}, port: {}, name: {}", aseq_port, address, net_port, name);
  known_clients[aseq_port] = std::move(peer_info);

  seq.subscribe_event[aseq_port].connect([this, aseq_port](aseq::port_t port, const std::string &name){
    DEBUG("Callback on subscribe at rtpmidid: {}", name);
    auto peer_info = &known_clients[aseq_port];
    if (!peer_info->peer){
      peer_info->peer = std::make_shared<rtpclient>(name, peer_info->address, peer_info->port);
      peer_info->peer->peer.midi_event.connect([this, aseq_port](parse_buffer_t &pb){
        this->recv_rtpmidi_event(aseq_port, pb);
      });
      peer_info->use_count++;
    }
    else {
      DEBUG("Already connected.");
    }
  });
  seq.unsubscribe_event[aseq_port].connect([this, aseq_port](aseq::port_t port){
    DEBUG("Callback on unsubscribe at rtpmidid");
    auto peer_info = &known_clients[aseq_port];
    peer_info->use_count--;
    if (peer_info->use_count <= 0){
      peer_info->peer = nullptr;
    }
  });
  seq.midi_event[aseq_port].connect([this, aseq_port](snd_seq_event_t *ev){
    this->recv_alsamidi_event(aseq_port, ev);
  });

  return aseq_port;
}

void rtpmidid_t::remove_rtpmidi_client(const std::string &name){
  INFO("Removing rtp midi client {}", name);

  for (auto I=known_clients.begin(), endI=known_clients.end(); I!=endI; ++I){
    if ((*I).second.name == name){
      auto &known = *I;
      DEBUG("Found client to delete: alsa port {}. IP {}:{}.", known.first, known.second.address, known.second.port);
      remove_client(known.first);
      return;
    }
  }
  WARNING("Service is not currently known to delete: {}", name);
}

void rtpmidid_t::recv_rtpmidi_event(int port, parse_buffer_t &midi_data){
  uint8_t current_command =  0;
  snd_seq_event_t ev;

  while (midi_data.position < midi_data.end){
    // MIDI may reuse the last command if appropiate. For example several consecutive Note On
    int maybe_next_command = midi_data.read_uint8();
    if (maybe_next_command & 0x80){
      current_command = maybe_next_command;
    } else {
      midi_data.position--;
    }
    auto type = current_command & 0xF0;

    switch(type){
      case 0xB0: // CC
        snd_seq_ev_clear(&ev);
        snd_seq_ev_set_controller(&ev, current_command & 0x0F, midi_data.read_uint8(), midi_data.read_uint8());
      break;
      case 0x90:
        snd_seq_ev_clear(&ev);
        snd_seq_ev_set_noteon(&ev, current_command & 0x0F, midi_data.read_uint8(), midi_data.read_uint8());
      break;
      case 0x80:
        snd_seq_ev_clear(&ev);
        snd_seq_ev_set_noteoff(&ev, current_command & 0x0F, midi_data.read_uint8(), midi_data.read_uint8());
      break;
      case 0xA0:
        snd_seq_ev_clear(&ev);
        snd_seq_ev_set_keypress(&ev, current_command & 0x0F, midi_data.read_uint8(), midi_data.read_uint8());
      break;
      case 0xC0:
        snd_seq_ev_clear(&ev);
        snd_seq_ev_set_pgmchange(&ev, current_command & 0x0F, midi_data.read_uint8());
        break;
      case 0xD0:
        snd_seq_ev_clear(&ev);
        snd_seq_ev_set_chanpress(&ev, current_command & 0x0F, midi_data.read_uint8());
      break;
      case 0xE0:
      {
        snd_seq_ev_clear(&ev);
        auto lsb = midi_data.read_uint8();
        auto msb = midi_data.read_uint8();
        auto pitch_bend = ((msb << 7) + lsb) - 8192;
        // DEBUG("Pitch bend received {}", pitch_bend);
        snd_seq_ev_set_pitchbend(&ev, current_command & 0x0F, pitch_bend);
      }
      break;
      case 0xFE: //active sense
        snd_seq_ev_clear(&ev);
        snd_seq_ev_set_fixed(&ev);
        ev.type = SND_SEQ_EVENT_SENSING;
      break;
      // XXXTODO: sysex
      default:
        WARNING("MIDI command type {:02X} not implemented yet", type);
        return;
        break;
    }
    snd_seq_ev_set_source(&ev, port);
    snd_seq_ev_set_subs(&ev);
    snd_seq_ev_set_direct(&ev);
    snd_seq_event_output_direct(seq.seq, &ev);
  }

}


void rtpmidid_t::recv_alsamidi_event(int aseq_port, snd_seq_event *ev){
  // DEBUG("Callback on midi event at rtpmidid, port {}", aseq_port);
  auto peer_info = &known_clients[aseq_port];
  if (!peer_info->peer){
    ERROR("There is no peer but I received an event! This situation should NEVER happen. File a bug. Port {}", aseq_port);
    return;
  }
  uint8_t data[128];
  parse_buffer_t stream(data, sizeof(data));

  alsamidi_to_midiprotocol(ev, stream);

  // Reset
  stream.end = stream.position;
  stream.position = stream.start;

  // And send
<<<<<<< HEAD
  peer_info->peer->peer.midi_event(stream);
=======
  peer_info->peer->peer.send_midi(stream);
>>>>>>> 45f5caff
}

void rtpmidid_t::alsamidi_to_midiprotocol(snd_seq_event_t *ev, parse_buffer_t &stream){
  switch(ev->type){
    //case SND_SEQ_EVENT_NOTE:
    case SND_SEQ_EVENT_NOTEON:
      stream.write_uint8(0x90 | (ev->data.note.channel & 0x0F));
      stream.write_uint8(ev->data.note.note);
      stream.write_uint8(ev->data.note.velocity);
    break;
    case SND_SEQ_EVENT_NOTEOFF:
      stream.write_uint8(0x80 | (ev->data.note.channel & 0x0F));
      stream.write_uint8(ev->data.note.note);
      stream.write_uint8(ev->data.note.velocity);
    break;
    case SND_SEQ_EVENT_KEYPRESS:
      stream.write_uint8(0xA0 | (ev->data.note.channel & 0x0F));
      stream.write_uint8(ev->data.note.note);
      stream.write_uint8(ev->data.note.velocity);
    break;
    case SND_SEQ_EVENT_CONTROLLER:
      stream.write_uint8(0xB0 | (ev->data.control.channel & 0x0F));
      stream.write_uint8(ev->data.control.param);
      stream.write_uint8(ev->data.control.value);
    break;
    case SND_SEQ_EVENT_PGMCHANGE:
      stream.write_uint8(0xC0 | (ev->data.control.channel));
      stream.write_uint8(ev->data.control.value & 0x0FF);
    break;
    case SND_SEQ_EVENT_CHANPRESS:
      stream.write_uint8(0xD0 | (ev->data.control.channel));
      stream.write_uint8(ev->data.control.value & 0x0FF);
    break;
    case SND_SEQ_EVENT_PITCHBEND:
      // DEBUG("Send pitch bend {}", ev->data.control.value);
      stream.write_uint8(0xE0 | (ev->data.control.channel & 0x0F));
      stream.write_uint8((ev->data.control.value + 8192) & 0x07F);
      stream.write_uint8((ev->data.control.value + 8192) >> 7 & 0x07F);
    break;
    case SND_SEQ_EVENT_SENSING:
      stream.write_uint8(0xFE);
    break;
    case SND_SEQ_EVENT_SYSEX: {
      unsigned len = ev->data.ext.len, sz = stream.size();
      if (len <= sz) {
	unsigned char *data = (unsigned char*)ev->data.ext.ptr;
	for (unsigned i = 0; i < len; i++) {
	  stream.write_uint8(data[i]);
	}
      } else {
	WARNING("Sysex buffer overflow! Not sending. ({} bytes needed)", len);
      }
    }
    break;
    default:
      WARNING("Event type not yet implemented! Not sending. {}", ev->type);
      return;
      break;
  }
}

void rtpmidid_t::remove_client(uint8_t port){
  DEBUG("Removing peer from known peers list.");
  known_clients.erase(port);
  seq.remove_port(port);
  seq.subscribe_event[port].disconnect_all();
  seq.unsubscribe_event[port].disconnect_all();
  seq.midi_event[port].disconnect_all();
}<|MERGE_RESOLUTION|>--- conflicted
+++ resolved
@@ -352,11 +352,7 @@
   stream.position = stream.start;
 
   // And send
-<<<<<<< HEAD
-  peer_info->peer->peer.midi_event(stream);
-=======
   peer_info->peer->peer.send_midi(stream);
->>>>>>> 45f5caff
 }
 
 void rtpmidid_t::alsamidi_to_midiprotocol(snd_seq_event_t *ev, parse_buffer_t &stream){
